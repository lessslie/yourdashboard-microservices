--- conflicted
+++ resolved
@@ -1,566 +1,557 @@
--- =====================================
--- YOURDASHBOARD - ESTRUCTURA COMPLETA BD
--- =====================================
--- Archivo: init_ms_auth.sql
-
--- =====================================
--- PASO 1: CREAR BASE DE DATOS
--- =====================================
-CREATE DATABASE ms_yourdashboard_auth;
-
--- Conectar a la base de datos recién creada
-\c ms_yourdashboard_auth;
-
--- =====================================
--- PASO 2: TABLAS PRINCIPALES
--- =====================================
-
--- 📋 TABLA 1: usuarios_principales
--- Un registro por usuario que se registra con email/password
-CREATE TABLE usuarios_principales (
-  id SERIAL PRIMARY KEY,
-  email VARCHAR(255) UNIQUE NOT NULL,
-  password_hash TEXT NOT NULL,
-  nombre VARCHAR(255) NOT NULL,
-  fecha_registro TIMESTAMP WITHOUT TIME ZONE DEFAULT NOW(),
-  ultima_actualizacion TIMESTAMP WITHOUT TIME ZONE DEFAULT NOW(),
-  estado VARCHAR(20) DEFAULT 'activo', -- activo, suspendido, eliminado
-  email_verificado BOOLEAN DEFAULT FALSE
-);
-
--- 📧 TABLA 2: cuentas_gmail_asociadas  
--- Múltiples cuentas Gmail por usuario principal
-CREATE TABLE cuentas_gmail_asociadas (
-  id SERIAL PRIMARY KEY,
-  usuario_principal_id INTEGER NOT NULL,
-  email_gmail VARCHAR(255) NOT NULL,
-  nombre_cuenta VARCHAR(255) NOT NULL, -- Nombre del titular de la cuenta Gmail
-  google_id VARCHAR(255) UNIQUE NOT NULL,
-  access_token TEXT,
-  refresh_token TEXT,
-  token_expira_en TIMESTAMP WITHOUT TIME ZONE,
-  fecha_conexion TIMESTAMP WITHOUT TIME ZONE DEFAULT NOW(),
-  ultima_sincronizacion TIMESTAMP WITHOUT TIME ZONE,
-  esta_activa BOOLEAN DEFAULT TRUE,
-  consecutive_zero_syncs INTEGER DEFAULT 0, -- Contador de sincronizaciones sin emails nuevos
-  alias_personalizado VARCHAR(100), -- "Gmail Personal", "Trabajo", etc.
-  backfill_checkpoint_date DATE, -- Checkpoint para sincronización por fechas (deprecado)
-  backfill_page_token VARCHAR(255), -- Token de paginación para sincronización masiva
-  UNIQUE(usuario_principal_id, email_gmail)
-);
-
--- 📨 TABLA 3: emails_sincronizados
--- Metadata de emails para listas rápidas (NO contenido completo)
-CREATE TABLE emails_sincronizados (
-  id SERIAL PRIMARY KEY,
-  cuenta_gmail_id INTEGER NOT NULL,
-  gmail_message_id VARCHAR(255) NOT NULL, -- ID del mensaje en Gmail
-  asunto TEXT,
-  remitente_email TEXT,
-  remitente_nombre TEXT,
-  destinatario_email TEXT, -- Email del destinatario principal
-  fecha_recibido TIMESTAMP WITHOUT TIME ZONE,
-  esta_leido BOOLEAN DEFAULT FALSE,
-  tiene_adjuntos BOOLEAN DEFAULT FALSE,
-  etiquetas_gmail TEXT[], -- Array de labels de Gmail
-  tamano_bytes INTEGER, -- Tamaño del email en bytes
-  fecha_sincronizado TIMESTAMP WITHOUT TIME ZONE DEFAULT NOW(),
-  -- Constraint: Un mensaje de Gmail no se puede duplicar por cuenta
-  UNIQUE(cuenta_gmail_id, gmail_message_id)
-);
-
--- 🔐 TABLA 4: sesiones_jwt
--- Sesiones de los usuarios principales (JWT tradicional)
-CREATE TABLE sesiones_jwt (
-  id SERIAL PRIMARY KEY,
-  usuario_principal_id INTEGER NOT NULL,
-  jwt_token TEXT NOT NULL,
-  expira_en TIMESTAMP WITHOUT TIME ZONE NOT NULL,
-  fecha_creacion TIMESTAMP WITHOUT TIME ZONE DEFAULT NOW(),
-  esta_activa BOOLEAN DEFAULT TRUE,
-  ip_origen INET,
-  user_agent TEXT
-);
-
--- 📊 TABLA 5: audit_eliminaciones
--- Auditoría de eliminaciones para tracking
-CREATE TABLE audit_eliminaciones (
-  id SERIAL PRIMARY KEY,
-  tabla VARCHAR(50),
-  registro_id INTEGER,
-  datos_eliminados JSONB,
-  usuario_bd VARCHAR(50),
-  fecha_eliminacion TIMESTAMP DEFAULT NOW()
-);
-
--- =====================================
--- PASO 3: FOREIGN KEYS
--- =====================================
-
--- FK: cuentas_gmail_asociadas → usuarios_principales
-ALTER TABLE cuentas_gmail_asociadas 
-ADD CONSTRAINT fk_cuentas_gmail_usuario_principal 
-FOREIGN KEY (usuario_principal_id) 
-REFERENCES usuarios_principales(id) 
-ON DELETE CASCADE;
-
--- FK: emails_sincronizados → cuentas_gmail_asociadas
-ALTER TABLE emails_sincronizados 
-ADD CONSTRAINT fk_emails_cuenta_gmail 
-FOREIGN KEY (cuenta_gmail_id) 
-REFERENCES cuentas_gmail_asociadas(id) 
-ON DELETE CASCADE;
-
--- FK: sesiones_jwt → usuarios_principales
-ALTER TABLE sesiones_jwt 
-ADD CONSTRAINT fk_sesiones_usuario_principal 
-FOREIGN KEY (usuario_principal_id) 
-REFERENCES usuarios_principales(id) 
-ON DELETE CASCADE;
-
--- =====================================
--- PASO 4: ÍNDICES PARA RENDIMIENTO
--- =====================================
-
--- Índices para usuarios_principales
-CREATE INDEX idx_usuarios_principales_email ON usuarios_principales(email);
-CREATE INDEX idx_usuarios_principales_estado ON usuarios_principales(estado);
-
--- Índices para cuentas_gmail_asociadas
-CREATE INDEX idx_cuentas_gmail_usuario_principal ON cuentas_gmail_asociadas(usuario_principal_id);
-CREATE INDEX idx_cuentas_gmail_email ON cuentas_gmail_asociadas(email_gmail);
-CREATE INDEX idx_cuentas_gmail_google_id ON cuentas_gmail_asociadas(google_id);
-CREATE INDEX idx_cuentas_gmail_activa ON cuentas_gmail_asociadas(esta_activa);
-CREATE INDEX idx_cuentas_gmail_sync_status ON cuentas_gmail_asociadas(consecutive_zero_syncs) WHERE consecutive_zero_syncs < 2;
-
--- Índices básicos para emails_sincronizados  
-CREATE INDEX idx_emails_cuenta_gmail ON emails_sincronizados(cuenta_gmail_id);
-CREATE INDEX idx_emails_fecha_recibido ON emails_sincronizados(fecha_recibido DESC);
-CREATE INDEX idx_emails_gmail_message_id ON emails_sincronizados(gmail_message_id);
-CREATE INDEX idx_emails_esta_leido ON emails_sincronizados(esta_leido);
-CREATE INDEX idx_emails_remitente ON emails_sincronizados(remitente_email);
-
--- Índices optimizados para búsquedas
-CREATE INDEX idx_emails_search_text 
-ON emails_sincronizados 
-USING gin(to_tsvector('spanish', 
-  COALESCE(asunto, '') || ' ' || 
-  COALESCE(remitente_email, '') || ' ' || 
-  COALESCE(remitente_nombre, '') || ' ' || 
-  COALESCE(destinatario_email, '')
-));
-
--- Índice compuesto para filtros comunes
-CREATE INDEX idx_emails_filters 
-ON emails_sincronizados(cuenta_gmail_id, esta_leido, tiene_adjuntos, fecha_recibido DESC);
-
--- Índice para búsqueda por remitente específico
-CREATE INDEX idx_emails_remitente_specific 
-ON emails_sincronizados(cuenta_gmail_id, remitente_email) 
-WHERE remitente_email IS NOT NULL;
-
--- Índice para emails no leídos (consulta frecuente)
-CREATE INDEX idx_emails_unread 
-ON emails_sincronizados(cuenta_gmail_id, fecha_recibido DESC) 
-WHERE esta_leido = FALSE;
-
--- Índices para sesiones_jwt
-CREATE INDEX idx_sesiones_usuario_principal ON sesiones_jwt(usuario_principal_id);
-CREATE INDEX idx_sesiones_jwt_token ON sesiones_jwt(jwt_token);
-CREATE INDEX idx_sesiones_expira_en ON sesiones_jwt(expira_en);
-CREATE INDEX idx_sesiones_activa ON sesiones_jwt(esta_activa);
-
--- =====================================
--- PASO 5: FUNCIONES ÚTILES
--- =====================================
-
--- Función: Limpiar sesiones expiradas
-CREATE OR REPLACE FUNCTION limpiar_sesiones_expiradas()
-RETURNS INTEGER AS $$
-DECLARE
-    sesiones_eliminadas INTEGER;
-BEGIN
-    DELETE FROM sesiones_jwt WHERE expira_en < NOW();
-    GET DIAGNOSTICS sesiones_eliminadas = ROW_COUNT;
-    RETURN sesiones_eliminadas;
-END;
-$$ LANGUAGE plpgsql;
-
--- Función: Obtener estadísticas del sistema
-CREATE OR REPLACE FUNCTION obtener_estadisticas_sistema()
-RETURNS TABLE (
-    total_usuarios INTEGER,
-    usuarios_activos INTEGER,
-    total_cuentas_gmail INTEGER,
-    cuentas_gmail_activas INTEGER,
-    total_emails_sincronizados BIGINT,
-    sesiones_activas INTEGER
-) AS $$
-BEGIN
-    RETURN QUERY
-    SELECT 
-        (SELECT COUNT(*)::INTEGER FROM usuarios_principales) as total_usuarios,
-        (SELECT COUNT(*)::INTEGER FROM usuarios_principales WHERE estado = 'activo') as usuarios_activos,
-        (SELECT COUNT(*)::INTEGER FROM cuentas_gmail_asociadas) as total_cuentas_gmail,
-        (SELECT COUNT(*)::INTEGER FROM cuentas_gmail_asociadas WHERE esta_activa = TRUE) as cuentas_gmail_activas,
-        (SELECT COUNT(*) FROM emails_sincronizados) as total_emails_sincronizados,
-        (SELECT COUNT(*)::INTEGER FROM sesiones_jwt WHERE esta_activa = TRUE AND expira_en > NOW()) as sesiones_activas;
-END;
-$$ LANGUAGE plpgsql;
-
--- Función: Obtener cuentas Gmail de un usuario
-CREATE OR REPLACE FUNCTION obtener_cuentas_gmail_usuario(p_usuario_id INTEGER)
-RETURNS TABLE (
-    cuenta_id INTEGER,
-    email_gmail VARCHAR,
-    nombre_cuenta VARCHAR,
-    alias_personalizado VARCHAR,
-    fecha_conexion TIMESTAMP,
-    ultima_sincronizacion TIMESTAMP,
-    emails_count BIGINT
-) AS $$
-BEGIN
-    RETURN QUERY
-    SELECT 
-        cga.id,
-        cga.email_gmail,
-        cga.nombre_cuenta,
-        cga.alias_personalizado,
-        cga.fecha_conexion,
-        cga.ultima_sincronizacion,
-        COALESCE(email_counts.count, 0) as emails_count
-    FROM cuentas_gmail_asociadas cga
-    LEFT JOIN (
-        SELECT cuenta_gmail_id, COUNT(*) as count 
-        FROM emails_sincronizados 
-        GROUP BY cuenta_gmail_id
-    ) email_counts ON cga.id = email_counts.cuenta_gmail_id
-    WHERE cga.usuario_principal_id = p_usuario_id 
-    AND cga.esta_activa = TRUE
-    ORDER BY cga.fecha_conexion DESC;
-END;
-$$ LANGUAGE plpgsql;
-
--- Función: Eliminar cuenta Gmail de forma segura
-CREATE OR REPLACE FUNCTION eliminar_cuenta_gmail_segura(p_cuenta_id INTEGER)
-RETURNS JSON AS $$
-DECLARE
-    cuenta_info RECORD;
-    emails_count INTEGER;
-BEGIN
-    -- Obtener info antes de borrar
-    SELECT email_gmail, usuario_principal_id 
-    INTO cuenta_info
-    FROM cuentas_gmail_asociadas 
-    WHERE id = p_cuenta_id;
-    
-    IF NOT FOUND THEN
-        RETURN json_build_object('error', 'Cuenta no encontrada');
-    END IF;
-    
-    -- Contar emails que se van a borrar
-    SELECT COUNT(*) INTO emails_count 
-    FROM emails_sincronizados 
-    WHERE cuenta_gmail_id = p_cuenta_id;
-    
-    -- Borrar (CASCADE hace la magia)
-    DELETE FROM cuentas_gmail_asociadas WHERE id = p_cuenta_id;
-    
-    RETURN json_build_object(
-        'success', true,
-        'cuenta_eliminada', cuenta_info.email_gmail,
-        'emails_eliminados', emails_count
-    );
-END;
-$$ LANGUAGE plpgsql;
-
--- Función: Obtener estadísticas rápidas por cuenta
-CREATE OR REPLACE FUNCTION obtener_stats_emails_cuenta(p_cuenta_id INTEGER)
-RETURNS TABLE (
-    total_emails BIGINT,
-    emails_no_leidos BIGINT,
-    emails_leidos BIGINT,
-    emails_con_adjuntos BIGINT,
-    ultimo_email_fecha TIMESTAMP,
-    remitentes_frecuentes JSON
-) AS $$
-BEGIN
-    RETURN QUERY
-    SELECT 
-        COUNT(*) as total_emails,
-        COUNT(CASE WHEN esta_leido = FALSE THEN 1 END) as emails_no_leidos,
-        COUNT(CASE WHEN esta_leido = TRUE THEN 1 END) as emails_leidos,
-        COUNT(CASE WHEN tiene_adjuntos = TRUE THEN 1 END) as emails_con_adjuntos,
-        MAX(fecha_recibido) as ultimo_email_fecha,
-        (
-            SELECT json_agg(
-                json_build_object(
-                    'email', remitente_email,
-                    'nombre', remitente_nombre,
-                    'count', count
-                )
-            )
-            FROM (
-                SELECT 
-                    remitente_email,
-                    remitente_nombre,
-                    COUNT(*) as count
-                FROM emails_sincronizados 
-                WHERE cuenta_gmail_id = p_cuenta_id 
-                AND remitente_email IS NOT NULL
-                GROUP BY remitente_email, remitente_nombre
-                ORDER BY count DESC
-                LIMIT 5
-            ) top_remitentes
-        ) as remitentes_frecuentes
-    FROM emails_sincronizados 
-    WHERE cuenta_gmail_id = p_cuenta_id;
-END;
-$$ LANGUAGE plpgsql;
-
--- Función: Obtener reporte de emails por antigüedad (solo consulta, no borra)
-CREATE OR REPLACE FUNCTION obtener_reporte_emails_antiguos(
-    p_dias_antiguedad INTEGER DEFAULT 365
-)
-RETURNS TABLE (
-    cuenta_gmail_id INTEGER,
-    email_gmail VARCHAR,
-    emails_antiguos BIGINT,
-    fecha_mas_antigua TIMESTAMP
-) AS $
-BEGIN
-    RETURN QUERY
-    SELECT 
-        es.cuenta_gmail_id,
-        cga.email_gmail,
-        COUNT(*) as emails_antiguos,
-        MIN(es.fecha_recibido) as fecha_mas_antigua
-    FROM emails_sincronizados es
-    JOIN cuentas_gmail_asociadas cga ON es.cuenta_gmail_id = cga.id
-    WHERE es.fecha_recibido < NOW() - INTERVAL '1 day' * p_dias_antiguedad
-    GROUP BY es.cuenta_gmail_id, cga.email_gmail
-    ORDER BY emails_antiguos DESC;
-END;
-$ LANGUAGE plpgsql;
-
--- =====================================
--- PASO 6: TRIGGERS
--- =====================================
-
--- Trigger: Auditar eliminaciones de cuentas
-CREATE OR REPLACE FUNCTION audit_eliminacion_cuenta()
-RETURNS TRIGGER AS $$
-BEGIN
-    INSERT INTO audit_eliminaciones (tabla, registro_id, datos_eliminados, usuario_bd)
-    VALUES (
-        'cuentas_gmail_asociadas',
-        OLD.id,
-        row_to_json(OLD)::jsonb,
-        current_user
-    );
-    RETURN OLD;
-END;
-$$ LANGUAGE plpgsql;
-
-<<<<<<< HEAD
--- INTEGRACIÓN WHATSAPP MULTICUENTA
--- =====================================
-
--- 📱 TABLA: whatsapp_accounts
--- Cada cuenta de WhatsApp conectada por un usuario
-CREATE TABLE whatsapp_accounts (
-  id UUID PRIMARY KEY DEFAULT gen_random_uuid(),
-  usuario_principal_id INTEGER NOT NULL, -- Referencia al usuario principal
-  phone VARCHAR(20) UNIQUE NOT NULL,
-  nombre_cuenta VARCHAR(100),
-  token TEXT,
-  fecha_conexion TIMESTAMP DEFAULT NOW(),
-  esta_activa BOOLEAN DEFAULT TRUE,
-  alias_personalizado VARCHAR(100), -- Ej: "Soporte", "Ventas", etc.
-  CONSTRAINT fk_whatsapp_usuario FOREIGN KEY (usuario_principal_id) 
-    REFERENCES usuarios_principales(id)
-    ON DELETE CASCADE
-);
-
-ALTER TABLE whatsapp_accounts
-ADD COLUMN phone_number_id VARCHAR(100) UNIQUE; -- Asegura que cada cuenta de WhatsApp tenga un ID de número único
-
--- 💬 TABLA: conversations
--- Conversaciones por cuenta de WhatsApp
-CREATE TABLE conversations (
-  id UUID PRIMARY KEY DEFAULT gen_random_uuid(),
-  whatsapp_account_id UUID NOT NULL,
-  phone VARCHAR(20),
-  name VARCHAR(100),
-  last_message TEXT,
-  last_message_date TIMESTAMP,
-  CONSTRAINT fk_conversation_whatsapp FOREIGN KEY (whatsapp_account_id) -- Referencia a la cuenta de WhatsApp 
-    REFERENCES whatsapp_accounts(id) 
-    ON DELETE CASCADE -- Asegura que si se elimina la cuenta, se eliminan las conversaciones
-);
-
--- 💬 TABLA: messages
--- Mensajes de cada conversación
-CREATE TABLE messages (
-  id UUID PRIMARY KEY DEFAULT gen_random_uuid(),
-  conversation_id UUID NOT NULL,
-  whatsapp_account_id UUID NOT NULL,
-  phone VARCHAR(20),
-  message TEXT,
-  timestamp TIMESTAMP,
-  CONSTRAINT fk_message_conversation FOREIGN KEY (conversation_id)
-    REFERENCES conversations(id)
-    ON DELETE CASCADE, -- Asegura que si se elimina la conversación, se eliminan los mensajes
-  CONSTRAINT fk_message_whatsapp FOREIGN KEY (whatsapp_account_id)
-    REFERENCES whatsapp_accounts(id)
-    ON DELETE CASCADE
-);
-
--- =====================================
--- ÍNDICES PARA WHATSAPP
--- =====================================
-
-CREATE INDEX idx_whatsapp_accounts_usuario ON whatsapp_accounts(usuario_principal_id);
-CREATE INDEX idx_conversations_account ON conversations(whatsapp_account_id);
-CREATE INDEX idx_messages_conversation ON messages(conversation_id);
-CREATE INDEX idx_messages_account ON messages(whatsapp_account_id);
-=======
-CREATE TRIGGER tr_audit_cuenta_eliminada
-BEFORE DELETE ON cuentas_gmail_asociadas
-FOR EACH ROW EXECUTE FUNCTION audit_eliminacion_cuenta();
->>>>>>> add5eab5
-
--- =====================================
--- PASO 7: COMENTARIOS DE DOCUMENTACIÓN
--- =====================================
-
-COMMENT ON TABLE usuarios_principales IS 'Usuarios que se registran con email/contraseña en el sistema';
-COMMENT ON TABLE cuentas_gmail_asociadas IS 'Cuentas Gmail conectadas via OAuth por cada usuario';
-COMMENT ON TABLE emails_sincronizados IS 'Cache de metadata de emails - NO contiene contenido sensible completo';
-COMMENT ON TABLE sesiones_jwt IS 'Sesiones activas de usuarios autenticados';
-COMMENT ON TABLE audit_eliminaciones IS 'Auditoría de eliminaciones para compliance y debugging';
-
-COMMENT ON COLUMN cuentas_gmail_asociadas.consecutive_zero_syncs IS 'Contador para detectar cuando termina el backfill (0-2)';
-COMMENT ON COLUMN cuentas_gmail_asociadas.backfill_page_token IS 'Token de paginación para continuar sincronización masiva';
-COMMENT ON COLUMN cuentas_gmail_asociadas.backfill_checkpoint_date IS 'Checkpoint de fecha para backfill (DEPRECADO - usar page_token)';
-COMMENT ON COLUMN emails_sincronizados.destinatario_email IS 'Email del destinatario principal (primer TO)';
-COMMENT ON COLUMN emails_sincronizados.tamano_bytes IS 'Tamaño del email en bytes (incluye adjuntos)';
-
--- =====================================
--- PASO 8: DATOS DE EJEMPLO (OPCIONAL)
--- =====================================
-
--- Usuario de prueba (descomenta si necesitas datos de ejemplo)
-/*
-INSERT INTO usuarios_principales (email, password_hash, nombre, email_verificado) 
-VALUES ('test@example.com', '$2b$10$example_hash', 'Usuario de Prueba', true);
-*/
-
--- =====================================
--- PASO 9: VERIFICACIÓN FINAL
--- =====================================
-
--- Mostrar todas las tablas creadas
-\dt
-
--- Mostrar estadísticas del sistema recién creado
-SELECT * FROM obtener_estadisticas_sistema();
-
--- Verificar estructura de las tablas principales
-SELECT 
-    table_name,
-    column_name,
-    data_type,
-    is_nullable,
-    column_default
-FROM information_schema.columns
-WHERE table_name IN ('usuarios_principales','sesiones_jwt','audit_eliminaciones', 'cuentas_gmail_asociadas', 'emails_sincronizados')
-ORDER BY table_name, ordinal_position;
-
--- Verificar índices creados
-SELECT 
-    tablename,
-    indexname,
-    indexdef
-FROM pg_indexes 
-WHERE schemaname = 'public'
-ORDER BY tablename, indexname;
-
--- Verificar funciones creadas
-SELECT 
-    routine_name,
-    routine_type
-FROM information_schema.routines
-WHERE routine_schema = 'public'
-ORDER BY routine_name;
-
--- =====================================
--- 🎉 MENSAJE DE ÉXITO
--- =====================================
-SELECT 
-    '🎯 YourDashboard BD creada exitosamente!' as resultado,
-    NOW() as timestamp,
-    '✅ Todas las tablas, índices, funciones y triggers están listos' as estado,
-    'El CRON de sincronización puede ejecutarse sin problemas' as nota_importante;
-
--- =====================================
--- 📋 COMANDOS ÚTILES POST-INSTALACIÓN
--- =====================================
--- 
--- Comandos que puedes usar después de la instalación:
---
--- 🔍 Ver cuentas pendientes de backfill:
--- SELECT * FROM cuentas_gmail_asociadas WHERE consecutive_zero_syncs < 2;
---
--- 📊 Estadísticas generales del sistema:
--- SELECT * FROM obtener_estadisticas_sistema();
---
--- 📧 Estadísticas de una cuenta específica:
--- SELECT * FROM obtener_stats_emails_cuenta(1);
---
--- 📊 Ver reporte de emails antiguos (sin borrar nada):
--- SELECT * FROM obtener_reporte_emails_antiguos(365);
---
--- 🗑️ Eliminar emails específicos MANUALMENTE (ejemplo):
--- DELETE FROM emails_sincronizados 
--- WHERE cuenta_gmail_id = 1 AND fecha_recibido < '2023-01-01';
---
--- 🗑️ Ver eliminaciones auditadas:
--- SELECT * FROM audit_eliminaciones ORDER BY fecha_eliminacion DESC;
---
--- 🔧 Obtener cuentas Gmail de un usuario:
--- SELECT * FROM obtener_cuentas_gmail_usuario(1);
---
--- =====================================
--- 📝 NOTAS IMPORTANTES
--- =====================================
-<<<<<<< HEAD
-SELECT '🎯 Nueva arquitectura implementada exitosamente! 
-📋 Usuarios principales: Registro tradicional
-📧 Cuentas Gmail: Múltiples por usuario  
-📨 Emails sincronizados: Metadata para listas
-🔐 Sesiones JWT: Autenticación del usuario principal
-✅ Tablas de WhatsApp multicuenta creadas correctamente!' as estado;
-=======
---
--- 1. Esta estructura está optimizada para:
---    - ✅ Sincronización automática con CRON
---    - ✅ Búsquedas rápidas de emails
---    - ✅ Gestión de múltiples cuentas Gmail por usuario
---    - ✅ Auditoría de cambios importantes
---    - ✅ Compliance y limpieza automática
---
--- 2. Las columnas críticas para el CRON:
---    - consecutive_zero_syncs: Controla cuándo parar el backfill
---    - backfill_page_token: Permite continuar sincronizaciones masivas
---    - destinatario_email: Optimiza búsquedas por destinatario
---
--- 3. Los índices GIN permiten búsquedas de texto completo super rápidas
---
--- 4. Las funciones incluyen reportes para analizar datos históricos
---
--- 5. El trigger de auditoría rastrea eliminaciones automáticamente
---
--- 6. ELIMINACIONES: Se hacen manualmente cuando sea necesario, no automáticamente
---
->>>>>>> add5eab5
+-- =====================================
+-- YOURDASHBOARD - ESTRUCTURA COMPLETA BD
+-- =====================================
+-- Archivo: init_ms_auth.sql
+
+-- =====================================
+-- PASO 1: CREAR BASE DE DATOS
+-- =====================================
+CREATE DATABASE ms_yourdashboard_auth;
+
+-- Conectar a la base de datos recién creada
+\c ms_yourdashboard_auth;
+
+-- =====================================
+-- PASO 2: TABLAS PRINCIPALES
+-- =====================================
+
+-- 📋 TABLA 1: usuarios_principales
+-- Un registro por usuario que se registra con email/password
+CREATE TABLE usuarios_principales (
+  id SERIAL PRIMARY KEY,
+  email VARCHAR(255) UNIQUE NOT NULL,
+  password_hash TEXT NOT NULL,
+  nombre VARCHAR(255) NOT NULL,
+  fecha_registro TIMESTAMP WITHOUT TIME ZONE DEFAULT NOW(),
+  ultima_actualizacion TIMESTAMP WITHOUT TIME ZONE DEFAULT NOW(),
+  estado VARCHAR(20) DEFAULT 'activo', -- activo, suspendido, eliminado
+  email_verificado BOOLEAN DEFAULT FALSE
+);
+
+-- 📧 TABLA 2: cuentas_gmail_asociadas  
+-- Múltiples cuentas Gmail por usuario principal
+CREATE TABLE cuentas_gmail_asociadas (
+  id SERIAL PRIMARY KEY,
+  usuario_principal_id INTEGER NOT NULL,
+  email_gmail VARCHAR(255) NOT NULL,
+  nombre_cuenta VARCHAR(255) NOT NULL, -- Nombre del titular de la cuenta Gmail
+  google_id VARCHAR(255) UNIQUE NOT NULL,
+  access_token TEXT,
+  refresh_token TEXT,
+  token_expira_en TIMESTAMP WITHOUT TIME ZONE,
+  fecha_conexion TIMESTAMP WITHOUT TIME ZONE DEFAULT NOW(),
+  ultima_sincronizacion TIMESTAMP WITHOUT TIME ZONE,
+  esta_activa BOOLEAN DEFAULT TRUE,
+  consecutive_zero_syncs INTEGER DEFAULT 0, -- Contador de sincronizaciones sin emails nuevos
+  alias_personalizado VARCHAR(100), -- "Gmail Personal", "Trabajo", etc.
+  backfill_checkpoint_date DATE, -- Checkpoint para sincronización por fechas (deprecado)
+  backfill_page_token VARCHAR(255), -- Token de paginación para sincronización masiva
+  UNIQUE(usuario_principal_id, email_gmail)
+);
+
+-- 📨 TABLA 3: emails_sincronizados
+-- Metadata de emails para listas rápidas (NO contenido completo)
+CREATE TABLE emails_sincronizados (
+  id SERIAL PRIMARY KEY,
+  cuenta_gmail_id INTEGER NOT NULL,
+  gmail_message_id VARCHAR(255) NOT NULL, -- ID del mensaje en Gmail
+  asunto TEXT,
+  remitente_email TEXT,
+  remitente_nombre TEXT,
+  destinatario_email TEXT, -- Email del destinatario principal
+  fecha_recibido TIMESTAMP WITHOUT TIME ZONE,
+  esta_leido BOOLEAN DEFAULT FALSE,
+  tiene_adjuntos BOOLEAN DEFAULT FALSE,
+  etiquetas_gmail TEXT[], -- Array de labels de Gmail
+  tamano_bytes INTEGER, -- Tamaño del email en bytes
+  fecha_sincronizado TIMESTAMP WITHOUT TIME ZONE DEFAULT NOW(),
+  -- Constraint: Un mensaje de Gmail no se puede duplicar por cuenta
+  UNIQUE(cuenta_gmail_id, gmail_message_id)
+);
+
+-- 🔐 TABLA 4: sesiones_jwt
+-- Sesiones de los usuarios principales (JWT tradicional)
+CREATE TABLE sesiones_jwt (
+  id SERIAL PRIMARY KEY,
+  usuario_principal_id INTEGER NOT NULL,
+  jwt_token TEXT NOT NULL,
+  expira_en TIMESTAMP WITHOUT TIME ZONE NOT NULL,
+  fecha_creacion TIMESTAMP WITHOUT TIME ZONE DEFAULT NOW(),
+  esta_activa BOOLEAN DEFAULT TRUE,
+  ip_origen INET,
+  user_agent TEXT
+);
+
+-- 📊 TABLA 5: audit_eliminaciones
+-- Auditoría de eliminaciones para tracking
+CREATE TABLE audit_eliminaciones (
+  id SERIAL PRIMARY KEY,
+  tabla VARCHAR(50),
+  registro_id INTEGER,
+  datos_eliminados JSONB,
+  usuario_bd VARCHAR(50),
+  fecha_eliminacion TIMESTAMP DEFAULT NOW()
+);
+
+-- =====================================
+-- PASO 3: FOREIGN KEYS
+-- =====================================
+
+-- FK: cuentas_gmail_asociadas → usuarios_principales
+ALTER TABLE cuentas_gmail_asociadas 
+ADD CONSTRAINT fk_cuentas_gmail_usuario_principal 
+FOREIGN KEY (usuario_principal_id) 
+REFERENCES usuarios_principales(id) 
+ON DELETE CASCADE;
+
+-- FK: emails_sincronizados → cuentas_gmail_asociadas
+ALTER TABLE emails_sincronizados 
+ADD CONSTRAINT fk_emails_cuenta_gmail 
+FOREIGN KEY (cuenta_gmail_id) 
+REFERENCES cuentas_gmail_asociadas(id) 
+ON DELETE CASCADE;
+
+-- FK: sesiones_jwt → usuarios_principales
+ALTER TABLE sesiones_jwt 
+ADD CONSTRAINT fk_sesiones_usuario_principal 
+FOREIGN KEY (usuario_principal_id) 
+REFERENCES usuarios_principales(id) 
+ON DELETE CASCADE;
+
+-- =====================================
+-- PASO 4: ÍNDICES PARA RENDIMIENTO
+-- =====================================
+
+-- Índices para usuarios_principales
+CREATE INDEX idx_usuarios_principales_email ON usuarios_principales(email);
+CREATE INDEX idx_usuarios_principales_estado ON usuarios_principales(estado);
+
+-- Índices para cuentas_gmail_asociadas
+CREATE INDEX idx_cuentas_gmail_usuario_principal ON cuentas_gmail_asociadas(usuario_principal_id);
+CREATE INDEX idx_cuentas_gmail_email ON cuentas_gmail_asociadas(email_gmail);
+CREATE INDEX idx_cuentas_gmail_google_id ON cuentas_gmail_asociadas(google_id);
+CREATE INDEX idx_cuentas_gmail_activa ON cuentas_gmail_asociadas(esta_activa);
+CREATE INDEX idx_cuentas_gmail_sync_status ON cuentas_gmail_asociadas(consecutive_zero_syncs) WHERE consecutive_zero_syncs < 2;
+
+-- Índices básicos para emails_sincronizados  
+CREATE INDEX idx_emails_cuenta_gmail ON emails_sincronizados(cuenta_gmail_id);
+CREATE INDEX idx_emails_fecha_recibido ON emails_sincronizados(fecha_recibido DESC);
+CREATE INDEX idx_emails_gmail_message_id ON emails_sincronizados(gmail_message_id);
+CREATE INDEX idx_emails_esta_leido ON emails_sincronizados(esta_leido);
+CREATE INDEX idx_emails_remitente ON emails_sincronizados(remitente_email);
+
+-- Índices optimizados para búsquedas
+CREATE INDEX idx_emails_search_text 
+ON emails_sincronizados 
+USING gin(to_tsvector('spanish', 
+  COALESCE(asunto, '') || ' ' || 
+  COALESCE(remitente_email, '') || ' ' || 
+  COALESCE(remitente_nombre, '') || ' ' || 
+  COALESCE(destinatario_email, '')
+));
+
+-- Índice compuesto para filtros comunes
+CREATE INDEX idx_emails_filters 
+ON emails_sincronizados(cuenta_gmail_id, esta_leido, tiene_adjuntos, fecha_recibido DESC);
+
+-- Índice para búsqueda por remitente específico
+CREATE INDEX idx_emails_remitente_specific 
+ON emails_sincronizados(cuenta_gmail_id, remitente_email) 
+WHERE remitente_email IS NOT NULL;
+
+-- Índice para emails no leídos (consulta frecuente)
+CREATE INDEX idx_emails_unread 
+ON emails_sincronizados(cuenta_gmail_id, fecha_recibido DESC) 
+WHERE esta_leido = FALSE;
+
+-- Índices para sesiones_jwt
+CREATE INDEX idx_sesiones_usuario_principal ON sesiones_jwt(usuario_principal_id);
+CREATE INDEX idx_sesiones_jwt_token ON sesiones_jwt(jwt_token);
+CREATE INDEX idx_sesiones_expira_en ON sesiones_jwt(expira_en);
+CREATE INDEX idx_sesiones_activa ON sesiones_jwt(esta_activa);
+
+-- =====================================
+-- PASO 5: FUNCIONES ÚTILES
+-- =====================================
+
+-- Función: Limpiar sesiones expiradas
+CREATE OR REPLACE FUNCTION limpiar_sesiones_expiradas()
+RETURNS INTEGER AS $$
+DECLARE
+    sesiones_eliminadas INTEGER;
+BEGIN
+    DELETE FROM sesiones_jwt WHERE expira_en < NOW();
+    GET DIAGNOSTICS sesiones_eliminadas = ROW_COUNT;
+    RETURN sesiones_eliminadas;
+END;
+$$ LANGUAGE plpgsql;
+
+-- Función: Obtener estadísticas del sistema
+CREATE OR REPLACE FUNCTION obtener_estadisticas_sistema()
+RETURNS TABLE (
+    total_usuarios INTEGER,
+    usuarios_activos INTEGER,
+    total_cuentas_gmail INTEGER,
+    cuentas_gmail_activas INTEGER,
+    total_emails_sincronizados BIGINT,
+    sesiones_activas INTEGER
+) AS $$
+BEGIN
+    RETURN QUERY
+    SELECT 
+        (SELECT COUNT(*)::INTEGER FROM usuarios_principales) as total_usuarios,
+        (SELECT COUNT(*)::INTEGER FROM usuarios_principales WHERE estado = 'activo') as usuarios_activos,
+        (SELECT COUNT(*)::INTEGER FROM cuentas_gmail_asociadas) as total_cuentas_gmail,
+        (SELECT COUNT(*)::INTEGER FROM cuentas_gmail_asociadas WHERE esta_activa = TRUE) as cuentas_gmail_activas,
+        (SELECT COUNT(*) FROM emails_sincronizados) as total_emails_sincronizados,
+        (SELECT COUNT(*)::INTEGER FROM sesiones_jwt WHERE esta_activa = TRUE AND expira_en > NOW()) as sesiones_activas;
+END;
+$$ LANGUAGE plpgsql;
+
+-- Función: Obtener cuentas Gmail de un usuario
+CREATE OR REPLACE FUNCTION obtener_cuentas_gmail_usuario(p_usuario_id INTEGER)
+RETURNS TABLE (
+    cuenta_id INTEGER,
+    email_gmail VARCHAR,
+    nombre_cuenta VARCHAR,
+    alias_personalizado VARCHAR,
+    fecha_conexion TIMESTAMP,
+    ultima_sincronizacion TIMESTAMP,
+    emails_count BIGINT
+) AS $$
+BEGIN
+    RETURN QUERY
+    SELECT 
+        cga.id,
+        cga.email_gmail,
+        cga.nombre_cuenta,
+        cga.alias_personalizado,
+        cga.fecha_conexion,
+        cga.ultima_sincronizacion,
+        COALESCE(email_counts.count, 0) as emails_count
+    FROM cuentas_gmail_asociadas cga
+    LEFT JOIN (
+        SELECT cuenta_gmail_id, COUNT(*) as count 
+        FROM emails_sincronizados 
+        GROUP BY cuenta_gmail_id
+    ) email_counts ON cga.id = email_counts.cuenta_gmail_id
+    WHERE cga.usuario_principal_id = p_usuario_id 
+    AND cga.esta_activa = TRUE
+    ORDER BY cga.fecha_conexion DESC;
+END;
+$$ LANGUAGE plpgsql;
+
+-- Función: Eliminar cuenta Gmail de forma segura
+CREATE OR REPLACE FUNCTION eliminar_cuenta_gmail_segura(p_cuenta_id INTEGER)
+RETURNS JSON AS $$
+DECLARE
+    cuenta_info RECORD;
+    emails_count INTEGER;
+BEGIN
+    -- Obtener info antes de borrar
+    SELECT email_gmail, usuario_principal_id 
+    INTO cuenta_info
+    FROM cuentas_gmail_asociadas 
+    WHERE id = p_cuenta_id;
+    
+    IF NOT FOUND THEN
+        RETURN json_build_object('error', 'Cuenta no encontrada');
+    END IF;
+    
+    -- Contar emails que se van a borrar
+    SELECT COUNT(*) INTO emails_count 
+    FROM emails_sincronizados 
+    WHERE cuenta_gmail_id = p_cuenta_id;
+    
+    -- Borrar (CASCADE hace la magia)
+    DELETE FROM cuentas_gmail_asociadas WHERE id = p_cuenta_id;
+    
+    RETURN json_build_object(
+        'success', true,
+        'cuenta_eliminada', cuenta_info.email_gmail,
+        'emails_eliminados', emails_count
+    );
+END;
+$$ LANGUAGE plpgsql;
+
+-- Función: Obtener estadísticas rápidas por cuenta
+CREATE OR REPLACE FUNCTION obtener_stats_emails_cuenta(p_cuenta_id INTEGER)
+RETURNS TABLE (
+    total_emails BIGINT,
+    emails_no_leidos BIGINT,
+    emails_leidos BIGINT,
+    emails_con_adjuntos BIGINT,
+    ultimo_email_fecha TIMESTAMP,
+    remitentes_frecuentes JSON
+) AS $$
+BEGIN
+    RETURN QUERY
+    SELECT 
+        COUNT(*) as total_emails,
+        COUNT(CASE WHEN esta_leido = FALSE THEN 1 END) as emails_no_leidos,
+        COUNT(CASE WHEN esta_leido = TRUE THEN 1 END) as emails_leidos,
+        COUNT(CASE WHEN tiene_adjuntos = TRUE THEN 1 END) as emails_con_adjuntos,
+        MAX(fecha_recibido) as ultimo_email_fecha,
+        (
+            SELECT json_agg(
+                json_build_object(
+                    'email', remitente_email,
+                    'nombre', remitente_nombre,
+                    'count', count
+                )
+            )
+            FROM (
+                SELECT 
+                    remitente_email,
+                    remitente_nombre,
+                    COUNT(*) as count
+                FROM emails_sincronizados 
+                WHERE cuenta_gmail_id = p_cuenta_id 
+                AND remitente_email IS NOT NULL
+                GROUP BY remitente_email, remitente_nombre
+                ORDER BY count DESC
+                LIMIT 5
+            ) top_remitentes
+        ) as remitentes_frecuentes
+    FROM emails_sincronizados 
+    WHERE cuenta_gmail_id = p_cuenta_id;
+END;
+$$ LANGUAGE plpgsql;
+
+-- Función: Obtener reporte de emails por antigüedad (solo consulta, no borra)
+CREATE OR REPLACE FUNCTION obtener_reporte_emails_antiguos(
+    p_dias_antiguedad INTEGER DEFAULT 365
+)
+RETURNS TABLE (
+    cuenta_gmail_id INTEGER,
+    email_gmail VARCHAR,
+    emails_antiguos BIGINT,
+    fecha_mas_antigua TIMESTAMP
+) AS $
+BEGIN
+    RETURN QUERY
+    SELECT 
+        es.cuenta_gmail_id,
+        cga.email_gmail,
+        COUNT(*) as emails_antiguos,
+        MIN(es.fecha_recibido) as fecha_mas_antigua
+    FROM emails_sincronizados es
+    JOIN cuentas_gmail_asociadas cga ON es.cuenta_gmail_id = cga.id
+    WHERE es.fecha_recibido < NOW() - INTERVAL '1 day' * p_dias_antiguedad
+    GROUP BY es.cuenta_gmail_id, cga.email_gmail
+    ORDER BY emails_antiguos DESC;
+END;
+$ LANGUAGE plpgsql;
+
+-- =====================================
+-- PASO 6: TRIGGERS
+-- =====================================
+
+-- Trigger: Auditar eliminaciones de cuentas
+CREATE OR REPLACE FUNCTION audit_eliminacion_cuenta()
+RETURNS TRIGGER AS $$
+BEGIN
+    INSERT INTO audit_eliminaciones (tabla, registro_id, datos_eliminados, usuario_bd)
+    VALUES (
+        'cuentas_gmail_asociadas',
+        OLD.id,
+        row_to_json(OLD)::jsonb,
+        current_user
+    );
+    RETURN OLD;
+END;
+$$ LANGUAGE plpgsql;
+
+CREATE TRIGGER tr_audit_cuenta_eliminada
+BEFORE DELETE ON cuentas_gmail_asociadas
+FOR EACH ROW EXECUTE FUNCTION audit_eliminacion_cuenta();
+
+-- =====================================
+-- PASO 7: COMENTARIOS DE DOCUMENTACIÓN
+-- =====================================
+
+COMMENT ON TABLE usuarios_principales IS 'Usuarios que se registran con email/contraseña en el sistema';
+COMMENT ON TABLE cuentas_gmail_asociadas IS 'Cuentas Gmail conectadas via OAuth por cada usuario';
+COMMENT ON TABLE emails_sincronizados IS 'Cache de metadata de emails - NO contiene contenido sensible completo';
+COMMENT ON TABLE sesiones_jwt IS 'Sesiones activas de usuarios autenticados';
+COMMENT ON TABLE audit_eliminaciones IS 'Auditoría de eliminaciones para compliance y debugging';
+
+COMMENT ON COLUMN cuentas_gmail_asociadas.consecutive_zero_syncs IS 'Contador para detectar cuando termina el backfill (0-2)';
+COMMENT ON COLUMN cuentas_gmail_asociadas.backfill_page_token IS 'Token de paginación para continuar sincronización masiva';
+COMMENT ON COLUMN cuentas_gmail_asociadas.backfill_checkpoint_date IS 'Checkpoint de fecha para backfill (DEPRECADO - usar page_token)';
+COMMENT ON COLUMN emails_sincronizados.destinatario_email IS 'Email del destinatario principal (primer TO)';
+COMMENT ON COLUMN emails_sincronizados.tamano_bytes IS 'Tamaño del email en bytes (incluye adjuntos)';
+
+-- =====================================
+-- PASO 8: DATOS DE EJEMPLO (OPCIONAL)
+-- =====================================
+
+-- Usuario de prueba (descomenta si necesitas datos de ejemplo)
+/*
+INSERT INTO usuarios_principales (email, password_hash, nombre, email_verificado) 
+VALUES ('test@example.com', '$2b$10$example_hash', 'Usuario de Prueba', true);
+*/
+
+-- =====================================
+-- PASO 9: VERIFICACIÓN FINAL
+-- =====================================
+
+-- Mostrar todas las tablas creadas
+\dt
+
+-- Mostrar estadísticas del sistema recién creado
+SELECT * FROM obtener_estadisticas_sistema();
+
+-- Verificar estructura de las tablas principales
+SELECT 
+    table_name,
+    column_name,
+    data_type,
+    is_nullable,
+    column_default
+FROM information_schema.columns
+WHERE table_name IN ('usuarios_principales','sesiones_jwt','audit_eliminaciones', 'cuentas_gmail_asociadas', 'emails_sincronizados')
+ORDER BY table_name, ordinal_position;
+
+-- Verificar índices creados
+SELECT 
+    tablename,
+    indexname,
+    indexdef
+FROM pg_indexes 
+WHERE schemaname = 'public'
+ORDER BY tablename, indexname;
+
+-- Verificar funciones creadas
+SELECT 
+    routine_name,
+    routine_type
+FROM information_schema.routines
+WHERE routine_schema = 'public'
+ORDER BY routine_name;
+
+-- INTEGRACIÓN WHATSAPP MULTICUENTA
+-- =====================================
+
+-- 📱 TABLA: whatsapp_accounts
+-- Cada cuenta de WhatsApp conectada por un usuario
+CREATE TABLE whatsapp_accounts (
+  id UUID PRIMARY KEY DEFAULT gen_random_uuid(),
+  usuario_principal_id INTEGER NOT NULL, -- Referencia al usuario principal
+  phone VARCHAR(20) UNIQUE NOT NULL,
+  nombre_cuenta VARCHAR(100),
+  token TEXT,
+  fecha_conexion TIMESTAMP DEFAULT NOW(),
+  esta_activa BOOLEAN DEFAULT TRUE,
+  alias_personalizado VARCHAR(100), -- Ej: "Soporte", "Ventas", etc.
+  CONSTRAINT fk_whatsapp_usuario FOREIGN KEY (usuario_principal_id) 
+    REFERENCES usuarios_principales(id)
+    ON DELETE CASCADE
+);
+
+ALTER TABLE whatsapp_accounts
+ADD COLUMN phone_number_id VARCHAR(100) UNIQUE; -- Asegura que cada cuenta de WhatsApp tenga un ID de número único
+
+-- 💬 TABLA: conversations
+-- Conversaciones por cuenta de WhatsApp
+CREATE TABLE conversations (
+  id UUID PRIMARY KEY DEFAULT gen_random_uuid(),
+  whatsapp_account_id UUID NOT NULL,
+  phone VARCHAR(20),
+  name VARCHAR(100),
+  last_message TEXT,
+  last_message_date TIMESTAMP,
+  CONSTRAINT fk_conversation_whatsapp FOREIGN KEY (whatsapp_account_id) -- Referencia a la cuenta de WhatsApp 
+    REFERENCES whatsapp_accounts(id) 
+    ON DELETE CASCADE -- Asegura que si se elimina la cuenta, se eliminan las conversaciones
+);
+
+-- 💬 TABLA: messages
+-- Mensajes de cada conversación
+CREATE TABLE messages (
+  id UUID PRIMARY KEY DEFAULT gen_random_uuid(),
+  conversation_id UUID NOT NULL,
+  whatsapp_account_id UUID NOT NULL,
+  phone VARCHAR(20),
+  message TEXT,
+  timestamp TIMESTAMP,
+  CONSTRAINT fk_message_conversation FOREIGN KEY (conversation_id)
+    REFERENCES conversations(id)
+    ON DELETE CASCADE, -- Asegura que si se elimina la conversación, se eliminan los mensajes
+  CONSTRAINT fk_message_whatsapp FOREIGN KEY (whatsapp_account_id)
+    REFERENCES whatsapp_accounts(id)
+    ON DELETE CASCADE
+);
+
+-- =====================================
+-- ÍNDICES PARA WHATSAPP
+-- =====================================
+
+CREATE INDEX idx_whatsapp_accounts_usuario ON whatsapp_accounts(usuario_principal_id);
+CREATE INDEX idx_conversations_account ON conversations(whatsapp_account_id);
+CREATE INDEX idx_messages_conversation ON messages(conversation_id);
+CREATE INDEX idx_messages_account ON messages(whatsapp_account_id);
+
+-- =====================================
+
+-- =====================================
+-- 🎉 MENSAJE DE ÉXITO
+-- =====================================
+SELECT 
+    '🎯 YourDashboard BD creada exitosamente!' as resultado,
+    NOW() as timestamp,
+    '✅ Todas las tablas, índices, funciones y triggers están listos' as estado,
+    'El CRON de sincronización puede ejecutarse sin problemas' as nota_importante;
+
+-- =====================================
+-- 📋 COMANDOS ÚTILES POST-INSTALACIÓN
+-- =====================================
+-- 
+-- Comandos que puedes usar después de la instalación:
+--
+-- 🔍 Ver cuentas pendientes de backfill:
+-- SELECT * FROM cuentas_gmail_asociadas WHERE consecutive_zero_syncs < 2;
+--
+-- 📊 Estadísticas generales del sistema:
+-- SELECT * FROM obtener_estadisticas_sistema();
+--
+-- 📧 Estadísticas de una cuenta específica:
+-- SELECT * FROM obtener_stats_emails_cuenta(1);
+--
+-- 📊 Ver reporte de emails antiguos (sin borrar nada):
+-- SELECT * FROM obtener_reporte_emails_antiguos(365);
+--
+-- 🗑️ Eliminar emails específicos MANUALMENTE (ejemplo):
+-- DELETE FROM emails_sincronizados 
+-- WHERE cuenta_gmail_id = 1 AND fecha_recibido < '2023-01-01';
+--
+-- 🗑️ Ver eliminaciones auditadas:
+-- SELECT * FROM audit_eliminaciones ORDER BY fecha_eliminacion DESC;
+--
+-- 🔧 Obtener cuentas Gmail de un usuario:
+-- SELECT * FROM obtener_cuentas_gmail_usuario(1);
+--
+-- =====================================
+-- 📝 NOTAS IMPORTANTES
+-- =====================================
+--
+-- 1. Esta estructura está optimizada para:
+--    - ✅ Sincronización automática con CRON
+--    - ✅ Búsquedas rápidas de emails
+--    - ✅ Gestión de múltiples cuentas Gmail por usuario
+--    - ✅ Auditoría de cambios importantes
+--    - ✅ Compliance y limpieza automática
+--
+-- 2. Las columnas críticas para el CRON:
+--    - consecutive_zero_syncs: Controla cuándo parar el backfill
+--    - backfill_page_token: Permite continuar sincronizaciones masivas
+--    - destinatario_email: Optimiza búsquedas por destinatario
+--
+-- 3. Los índices GIN permiten búsquedas de texto completo super rápidas
+--
+-- 4. Las funciones incluyen reportes para analizar datos históricos
+--
+-- 5. El trigger de auditoría rastrea eliminaciones automáticamente
+--
+-- 6. ELIMINACIONES: Se hacen manualmente cuando sea necesario, no automáticamente
+--